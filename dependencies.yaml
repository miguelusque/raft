--- conflicted
+++ resolved
@@ -265,15 +265,9 @@
     common:
       - output_types: [conda, pyproject]
         packages:
-<<<<<<< HEAD
-          - dask>=2023.1.1
-          - dask-cuda==23.6.*
-          - distributed>=2023.1.1
-=======
           - dask==2023.3.2
           - dask-cuda==23.6.*
           - distributed==2023.3.2.1
->>>>>>> a6e0e6ba3e7b089ae16929ac0fbb2ca942ea2fc7
           - joblib>=0.11
           - numba>=0.49
           - *numpy
