--- conflicted
+++ resolved
@@ -244,7 +244,6 @@
   )
 
   ConfigureTest(
-<<<<<<< HEAD
     NAME 
     SPARSE_DIST_TEST 
     PATH 
@@ -252,11 +251,7 @@
     test/sparse/distance.cu 
     test/sparse/gram.cu 
     OPTIONAL 
-    DIST
-    NN
-=======
-    NAME SPARSE_DIST_TEST PATH test/sparse/dist_coo_spmv.cu test/sparse/distance.cu OPTIONAL LIB
->>>>>>> 76c828dd
+    LIB
   )
 
   ConfigureTest(
