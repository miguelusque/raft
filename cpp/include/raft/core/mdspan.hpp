--- conflicted
+++ resolved
@@ -305,25 +305,6 @@
 }
 
 /**
-<<<<<<< HEAD
- * @brief Create a copy of the given mdspan with const element type
- * @tparam mdspan_type Expected type raft::host_mdspan or raft::device_mdspan
- * @param mds raft::host_mdspan or raft::device_mdspan object
- * @return raft::host_mdspan or raft::device_mdspan with vector_extent
- *         depending on AccessoryPolicy
- */
-template <typename mdspan_type, typename = enable_if_mdspan<mdspan_type>>
-auto make_const_mdspan(mdspan_type mds)
-{
-  using const_element_t = std::add_const_t<typename mdspan_type::element_type>;
-  using const_accessor_t =
-    host_device_accessor<std::experimental::default_accessor<const_element_t>,
-                         mdspan_type::accessor_type::mem_type>;
-  return std::experimental::mdspan<const_element_t,
-                                   typename mdspan_type::extents_type,
-                                   typename mdspan_type::layout_type,
-                                   const_accessor_t>(mds);
-=======
  * @brief Const accessor specialization for default_accessor
  *
  * @tparam ElementType
@@ -369,7 +350,6 @@
   auto acc_c = accessor_of_const(mds.accessor());
   return mdspan<std::add_const_t<ElementType>, Extents, Layout, decltype(acc_c)>{
     mds.data_handle(), mds.mapping(), acc_c};
->>>>>>> 754ebc3c
 }
 
 }  // namespace raft